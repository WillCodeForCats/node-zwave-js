# Changelog
<!--
	Placeholder for next release:
	## __WORK IN PROGRESS__
-->

## __WORK IN PROGRESS__
* Support interviewing multi channel endpoints
* Improve performance by not formatting logs that won't be visible
* `Multi Channel CC`: Mark `commandClasses` property as internal
* Upgrade to TypeScript 3.7 RC
* Remove secondary switch functionality from `Multilevel Switch CC`
* Implement interview procedure for `Multilevel Switch CC`
<<<<<<< HEAD
* Upgrade Prettier and ESLint to make use of the new TS 3.7 syntax
=======
* Update Multilevel Sensor definitions to latest specs and rename some sensor types
* Move sensor type and scale definitions to JSON config files
>>>>>>> 13e94982

## 1.6.0 (2019-10-23)
* Implement Multi Channel Association CC and prefer it to Association CC if possible
* Implement AssociationGroupInfoCC
* Add support for CRC-16 CC
* Bump Association CC to V3, which adds no new commands
* Add setValue API to TimeParametersCC and use JS date objects
* Add set value API to NodeNamingAndLocationCC
* Add interview for Multilevel Sensor CC, fix scale parsing
* Add interview for Thermostat Setback CC
* Add interview for Central Scene CC
* Filter out internal key value pairs in `getDefinedValueIDs`
* Add tests (and the necessary snippets) for CC serialization and deserialization routines and fix the found errors:
    * Central Scene: fix calculation of scene bitmask size
    * Association Group Information: fix offset during parsing of InfoReport
    * (Multi Channel) Association: fix broken check for negative group IDs
    * Handle encapsulation (de)serialization correctly
* Help GitHub understand that this is not a C(++)-repo
* Add interview implemention to tracking issue
* Moved `supportsCommand` from `CommandClass` to `CCAPI`
* CC API methods now check that the underlying command is supported by the node
* Improved handling of bit masks
* Implement interview for ConfigurationCC, include spec changes
* Don't interview CCs the VersionCC reports as unsupported
* Cleanup loglevels for some log outputs
* Update dependencies


## 1.5.0 (2019-10-06)
* Add the remaining notification configurations:
    * Gas Alarm (`0x12`)
    * Pest Control (`0x13`)
    * Light Sensor (`0x14`)
    * Water Quality Monitoring (`0x15`)
    * Home monitoring (`0x16`)
* Check all received request messages for a matching callback id
* Add interview procedure for ThermostatSetpointCC
* Add setValue API for ThermostatSetpointCC
* Hide more CC values of newer CC versions
* Fix translation of enum values to state metadata so it is able to handle strings starting with a number
* Interview new nodes immediately after inclusion
* Automatically determine the correct CC interview sequence
* `getDefinedValueIDs` now returns statically defined, dynamically registered and created value IDs

## 1.4.0 (2019-10-03)
* Partially re-interview CCs after restart from cache
* Add interview procedure for BasicCC
* Add the option to specify a minimum version for ccValues
* Implement BatteryCC V2 (including API)
* ThermostatOperatingStateCC: bump CC version
* Add setValue API to WakeUp CC
* Add more notification configurations:
    * Appliance (`0x0C`)
    * Home Health (`0x0D`)
    * Siren (`0x0E`)
    * Water Valve (`0x0F`)
    * Weather Alarm (`0x10`)
    * Irrigation (`0x11`)
* Prepare for TS 3.7
* Add missing callbackId to HardResetRequest
* Create callback ids centrally on the driver instance
* Implement TimeCC v2 and TimeParametersCC v1
* TimeParametersCC: use local time if the node has no means to determine timezone
* Add support for excluding nodes from the network
* Update dependencies

## 1.3.1 (2019-09-25)
* Mark `options` in `IDriver` as internal

## 1.3.0 (2019-09-04)
* Add more notification configurations:
    * Power Management (`0x08`)
    * System (`0x09`)
    * Emergency Alarm (`0x0A`)
    * Clock (`0x0B`)
* Implement node and network heal
* Add method to enumerate serial ports
* Mark readonly CCs

## 1.2.1 (2019-08-29)
* Implement AssociationCC (V2)
* fix CC interview not being done completely
* Implement ThermostatModeCC (V3)
* Implement ThermostatOperatingStateCC (V1)
* Make a bunch of CC values internal
* allow preventing notification variables from going idle
* Add more notification configurations:
    * Access Control (`0x06`)
    * Water Alarm (`0x05`)
    * Heat Alarm (`0x04`)
    * CO2 Alarm (`0x03`)
    * CO Alarm (`0x02`)
* add a lint step for config files
* handle errors in config files more gracefully
* dependency updates

## 1.1.1 (2019-08-25)
* Drop messages with non-implemented CCs instead of crashing
* Fix parsing of MultiChannelCC encapsulated CCs
* Fix unwrapping of MultiChannelCCs inside ApplicationCommandRequests
* Include `config` dir and TypeScript definitions in package
* Move `ansi-colors` from dev to production dependencies

## 1.1.0 (2019-08-25)
* Improve support for notification CC: named variables and events

## 1.0.1 (2019-08-20)
* Fix log message for metadata updates
* Remove unused dependencies, exports and methods
* Fix broken setValue API test

## 1.0.0 (2019-08-19)
* First working release<|MERGE_RESOLUTION|>--- conflicted
+++ resolved
@@ -11,12 +11,9 @@
 * Upgrade to TypeScript 3.7 RC
 * Remove secondary switch functionality from `Multilevel Switch CC`
 * Implement interview procedure for `Multilevel Switch CC`
-<<<<<<< HEAD
 * Upgrade Prettier and ESLint to make use of the new TS 3.7 syntax
-=======
 * Update Multilevel Sensor definitions to latest specs and rename some sensor types
 * Move sensor type and scale definitions to JSON config files
->>>>>>> 13e94982
 
 ## 1.6.0 (2019-10-23)
 * Implement Multi Channel Association CC and prefer it to Association CC if possible
